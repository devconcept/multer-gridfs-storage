/**
 *
 * Plugin definition
 * @module multer-gridfs-storage/gridfs
 *
 */
'use strict';

var mongodb = require('mongodb');
var GridStore = mongodb.GridStore;
var GridFSBucket = mongodb.GridFSBucket;
var ObjectID = mongodb.ObjectID;
var MongoClient = mongodb.MongoClient;

var crypto = require('crypto');
var EventEmitter = require('events').EventEmitter;
var util = require('util');
var isPromise = require('is-promise');
var isGenerator = require('is-generator');
var isGeneratorFn = isGenerator.fn;
var pump = require('pump');
// es6-promise is only required for node version 0.10 where there is no native support for Promises
var Promise = global.Promise || require('es6-promise'); // eslint-disable-line global-require

/**
 * Is GridFSBucket present or not
 * @const legacy
 *
 * */
var legacy = !mongodb.GridFSBucket;

/**
 * Default file information
 * @const defaults
 *
 * */
var defaults = {
  metadata: null,
  chunkSize: 261120,
  // TODO: Add constant to mongodb GridFsBucket
  bucketName: legacy ? GridStore.DEFAULT_ROOT_COLLECTION : 'fs'
};


/**
 * Check is the node version is in the 0.x range
 * @function isOldNode
 * @return {boolean} - Returns true if the node major version number is zero
 *
 * */
function isOldNode() {
  var v = process.versions.node.split('.').map(Number);
  return v[0] === 0;
}

/**
 * @class GridFSStorage
 * @classdesc Multer GridFS Storage Engine class definition.
 * @extends EventEmitter
 * @param {object} opts
 * @param {string} opts.url - The url pointing to a MongoDb database
 * @param {object} [opts.connectionOpts] - Options to use when connection with an url
 * @param {DB | Promise} opts.db - The MongoDb database instance to use or a promise that resolves with it
 * @param {Function} [opts.file] - A function to control the file naming in the database
 * @fires GridFSStorage#connection
 * @fires GridFSStorage#connectionFailed
 * @fires GridFSStorage#file
 * @fires GridFSStorage#streamError
 * @fires GridFSStorage#dbError
 * @version 0.0.3
 */
function GridFSStorage(opts) {
  if (!(this instanceof GridFSStorage)) {
    return new GridFSStorage(opts);
  }

  EventEmitter.call(this);

  this.setMaxListeners(0);
  this.db = null;
  this.connected = false;
  this.connecting = false;
  this._file = opts.file;

  this._legacy = legacy;
  this._connect(opts);
}

/**
 * Event emitted when the MongoDb connection is ready to use
 * @event module:multer-gridfs-storage/gridfs~GridFSStorage#connection
 * @param {Db} db - The MongoDb database
 * @version 0.0.3
 *
 */

/**
<<<<<<< HEAD
 * Event emitted when the MongoDb connection could not be established
 * @event module:multer-gridfs-storage/gridfs~GridFSStorage#connectionFailed
 * @param {Error} err - The error thrown by the database connection
 * @version 0.0.3
 *
 */

/**
=======
>>>>>>> cd295b71
 * Event emitted when a new file is uploaded
 * @event module:multer-gridfs-storage/gridfs~GridFSStorage#file
 * @param {File} file - The uploaded file
 * @version 0.0.3
 *
 */

/**
 * Event emitted when an error occurs streaming to MongoDb
 * @event module:multer-gridfs-storage/gridfs~GridFSStorage#streamError
 * @param {Error} error - The error thrown by the stream
<<<<<<< HEAD
 * @param {Object} conf - The failed file configuration
 * @version 1.3
=======
 * @param {Object} config - The file configuration
 * @version 1.2.1
 * @deprecated
 * @see #event:streamError
 *
 */

/**
 * Event emitted when an error occurs streaming to MongoDb
 * @event module:multer-gridfs-storage/gridfs~GridFSStorage#streamError
 * @param {Error} error - The error thrown by the stream
 * @param {Object} config - The file configuration
 * @version 1.2.1
>>>>>>> cd295b71
 *
 */

/**
 * Event emitted when the internal database connection emits an error
 * @event module:multer-gridfs-storage/gridfs~GridFSStorage#dbError
 * @param {Error} error - The error thrown by the database connection
 * @version 1.2.2
 *
 */

util.inherits(GridFSStorage, EventEmitter);

/**
 * Handles connection settings
 * @function _connect
 * @instance
 * @memberOf module:multer-gridfs-storage/gridfs~GridFSStorage
 * @param {object} opts - Configuration object passed in the constructor
 *
 * */
GridFSStorage.prototype._connect = function _connect(opts) {
  var self = this;
  var promise;

  if (!opts.db) {
    this.connecting = true;
    MongoClient.connect(opts.url, opts.connectionOpts, function (err, db) {
      if (err) {
        return self._fail(err);
      }

      function errEvent(err) {
        // Needs verification. Sometimes the event fires without an error object
        // although the docs specify each of the events has a MongoError argument
        self._updateConnectionStatus();
        var error = err || new Error();
        self.emit('dbError', error);
      }

      // This are all the events that emit errors
      db.on('error', errEvent)
        .on('parseError', errEvent)
        .on('timeout', errEvent)
        .on('close', errEvent);

      self._setDb(db);
    });
  } else {
    if (isPromise(opts.db)) {
      self.connecting = true;
      promise = opts.db;
      promise.then(function (db) {
        self._setDb(db);
      }, function (err) {
        self._fail(err);
      });
    } else {
      self._setDb(opts.db);
    }
  }
};

/**
 * Updates the connection status based on the internal db object
 * @function _updateConnectionStatus
 * @instance
 * @private
 * @memberOf module:multer-gridfs-storage/gridfs~GridFSStorage
 *
 * */
GridFSStorage.prototype._updateConnectionStatus = function _updateConnectionStatus() {
  if (!this.db) {
    this.connected = false;
    this.connecting = false;
    return;
  }
  this.connected = this.db.topology.isConnected();
};

/**
 * Sets the database connection and emit the connection event
 * @function _setDb
 * @instance
 * @private
 * @memberOf module:multer-gridfs-storage/gridfs~GridFSStorage
 * @param {object} db - Database instance
 *
 * */
GridFSStorage.prototype._setDb = function _setDb(db) {
  this.connecting = false;
  this.db = db;
  this._updateConnectionStatus();

  // Emit on next tick so user code can set listeners in case the db object is already available
  process.nextTick(function () {
    this.emit('connection', this.db);
  }.bind(this));
};

/**
 * Removes the database reference and emit the connectionFailed event
 * @function _fail
 * @instance
 * @private
 * @memberOf module:multer-gridfs-storage/gridfs~GridFSStorage
 * @param {object} err - The error received while trying to connect
 *
 * */
GridFSStorage.prototype._fail = function _fail(err) {
  this.db = null;
  this._updateConnectionStatus();
  // Fail event is only emitted after either a then promise handler or a I/O phase so is guaranteed to be asynchronous
  this.emit('connectionFailed', err);
};

<<<<<<< HEAD
=======
            writeStream.on('error', function (streamError) {
              self.emit('streamError', streamError, streamOpts);
              self._logError(streamError);
              cb(streamError);
            });
>>>>>>> cd295b71

/**
 * Create a writable stream with backwards compatibility with GridStore
 * @function createStream
 * @instance
 * @memberOf module:multer-gridfs-storage/gridfs~GridFSStorage
 * @param {object} opts - The stream options
 *
 * */
GridFSStorage.prototype.createStream = function createStream(opts) {
  var gfs, settings;

  if (this._legacy) {
    settings = {
      chunk_size: opts.chunkSize,
      metadata: opts.metadata,
      content_type: opts.contentType,
      root: opts.bucketName
    };
    gfs = new GridStore(this.db, opts.id, opts.filename, 'w', settings);
    return gfs.stream();
  }
  settings = {
    id: opts.id,
    chunkSizeBytes: opts.chunkSize,
    contentType: opts.contentType,
    metadata: opts.metadata
  };
  gfs = new GridFSBucket(this.db, {bucketName: opts.bucketName});
  return gfs.openUploadStream(opts.filename, settings);
};

/**
 * Storage interface method to handle incoming files
 * @function _handleFile
 * @instance
 * @memberOf module:multer-gridfs-storage/gridfs~GridFSStorage
 * @param {Express.Request} req - The request that trigger the upload
 * @param {Multer.File} file - The uploaded file stream
 * @param {function} cb - A standard node callback to signal the end of the upload or an error
 *
 * */
GridFSStorage.prototype._handleFile = function _handleFile(req, file, cb) {
  var self = this;
  var connectionListener, failedListener;
  var readStream = file.stream;

  var store = function () {
    self._generate(req, file)
      .then(function (fileSettings) {
        return mergeProps({
          contentType: file.mimetype
        }, fileSettings);
      })
      .then(function (streamOpts) {
        var writeStream, store, emitFile, emitError;

        emitError = function emitError(streamError) {
          self.emit('streamError', streamError, streamOpts);
          cb(streamError);
        };

        emitFile = function emitFile(f) {
          var storedFile = {
            id: f._id,
            filename: f.filename,
            metadata: f.metadata || null,
            bucketName: streamOpts.bucketName,
            chunkSize: f.chunkSize,
            size: f.length,
            md5: f.md5,
            uploadDate: f.uploadDate,
            contentType: f.contentType
          };
          self.emit('file', storedFile);
          cb(null, storedFile);
        };

        writeStream = self.createStream(streamOpts);

        // Multer already handles the error event on the readable stream(Busboy).
        // Invoking the callback with an error will cause file removal and aborting routines to be called twice

        writeStream.on('error', emitError);

        if (self._legacy) {
          store = writeStream.gs;
          // Mongo 0.10 test
          store.open(function (error) {
            if (error) {
              return emitError(error);
            }
            writeStream.on('end', function () {

              store.close(function (err, f) {
                if (err) {
                  return emitError(err);
                }
                emitFile(f);
              });
            });
            pump(readStream, writeStream);
          });
        } else {
          writeStream.on('finish', emitFile);
          pump(readStream, writeStream);
        }
      })
      .catch(cb);
  };

  if (self.connecting) {
    // Connection listeners. Only one of them fires, the other is cleaned after the event.
    connectionListener = function () {
      self.removeListener('connectionFailed', failedListener);
      store();
    };

    failedListener = function (err) {
      self.removeListener('connection', connectionListener);
      cb(err);
    };
    self
      .once('connection', connectionListener)
      .once('connectionFailed', failedListener);
  } else {
    self._updateConnectionStatus();
    if (self.connected) {
      store();
    } else {
      return cb(new Error('The database connection must be open to store files'));
    }
  }
};

/**
 * Storage interface method to delete files in case an error turns the request invalid
 * @function _removeFile
 * @instance
 * @memberOf module:multer-gridfs-storage/gridfs~GridFSStorage
 * @param {Express.Request} req - The request that trigger the upload
 * @param {Multer.File} file - The uploaded file stream
 * @param {function} cb - A standard node callback to signal the end of the upload or an error
 *
 * */
GridFSStorage.prototype._removeFile = function _removeFile(req, file, cb) {
  var bucket, options;

  if (this._legacy) {

    options = {root: file.bucketName};

    GridStore.unlink(this.db, file.id, options, cb);
  } else {
    options = {bucketName: file.bucketName};
    bucket = new GridFSBucket(this.db, options);
    bucket.delete(file.id, cb);
  }
};


/**
 * Tests for generator functions or plain functions and delegates to the appropriate method
 * @function _generate
 * @instance
 * @memberOf module:multer-gridfs-storage/gridfs~GridFSStorage
 * @param {Express.Request} req - The request that trigger the upload as received in _handleFile
 * @param {Multer.File} file - The uploaded file stream as received in _handleFile
 * @param {function} cb - A standard node callback to signal the end of the upload or an error as received in _handleFile
 *
 * */
GridFSStorage.prototype._generate = function _generate(req, file) {
  var self = this;
  var result, generator;

  if (!this._file) {
    return Promise.resolve({});
  }

  try {
    if (isGeneratorFn(this._file)) {
      generator = self._file(req, file);
      self._file = generator;
      result = generator.next();
      return self._handleResult(result, true);
    } else if (isGenerator(self._file)) {
      generator = self._file;
      result = generator.next([req, file]);
      return self._handleResult(result, true);
    } else {
      result = self._file(req, file);
      return self._handleResult(result, false);
    }
  } catch (err) {
    return Promise.reject(err);
  }
};

/**
 * Handles generator function and promise results
 * @function _handleResult
 * @instance
 * @memberOf module:multer-gridfs-storage/gridfs~GridFSStorage
 * @param {object} result - Can be a promise or a generator yielded value
 * @param {function} cb - A standard node callback to signal the end of the upload or an error as received in _handleFile
 * @param {boolean} isGen - True if is a yielded value
 *
 * */
GridFSStorage.prototype._handleResult = function _handleResult(result, isGen) {
  var value = result;

  if (isGen) {
    if (result.done) {
      throw new Error('Generator ended unexpectedly');
    }
    value = result.value;
  }
  return Promise.resolve(value);
};

function mergeProps(extra, fileSettings) {
  var randomBytes;
  var promise;

  // If the filename is not provided generate one
  if (!fileSettings.filename) {
    // On node versions up to 0.12 randomBytes could throw an error if there is no enough entropy in the system.
    // In those cases is preferable to use the deprecated pseudoRandomBytes function to preserve backwards compatibility
    // maintaining the same behaviour across node versions
    randomBytes = isOldNode() ? crypto.pseudoRandomBytes : crypto.randomBytes;
    promise = new Promise(function (resolve, reject) {
      randomBytes(16, function (err, buffer) {
        if (err) {
          return reject(err);
        }
        resolve({filename: buffer.toString('hex')});
      });
    });
  } else {
    promise = Promise.resolve({});
  }

  return promise
    .then(function (prev) {
      // If no id is provided generate one
      // If an error occurs the emitted file information will contain the id
      var hasId = fileSettings.id;
      if (!hasId) {
        prev.id = new ObjectID();
      }
      return prev;
    })
    .then(function (prev) {
      var args, index, nextSource, nextKey, hasOwn, target;
      if (typeof Object.assign === 'function') {
        return Object.assign(prev, defaults, extra, fileSettings);
      }
      // for Node 0.10 and 0.12
      // remove on engine version upgrade
      args = [prev, defaults, extra, fileSettings];
      hasOwn = Object.prototype.hasOwnProperty;
      target = prev;
      for (index = 1; index < args.length; index++) {
        nextSource = args[index];

        if (nextSource !== null && nextSource !== undefined) {
          for (nextKey in nextSource) {
            if (hasOwn.call(nextSource, nextKey)) {
              target[nextKey] = nextSource[nextKey];
            }
          }
        }
      }
      return target;
    });
}

module.exports = exports = GridFSStorage;<|MERGE_RESOLUTION|>--- conflicted
+++ resolved
@@ -37,8 +37,7 @@
 var defaults = {
   metadata: null,
   chunkSize: 261120,
-  // TODO: Add constant to mongodb GridFsBucket
-  bucketName: legacy ? GridStore.DEFAULT_ROOT_COLLECTION : 'fs'
+  bucketName: 'fs'
 };
 
 
@@ -95,17 +94,9 @@
  */
 
 /**
-<<<<<<< HEAD
- * Event emitted when the MongoDb connection could not be established
- * @event module:multer-gridfs-storage/gridfs~GridFSStorage#connectionFailed
- * @param {Error} err - The error thrown by the database connection
- * @version 0.0.3
- *
- */
-
-/**
-=======
->>>>>>> cd295b71
+ * Event emitted when the MongoDb connection fails to open
+ * @param {Error} err - The error received attempting to connect
+ * @version 1.3
  * Event emitted when a new file is uploaded
  * @event module:multer-gridfs-storage/gridfs~GridFSStorage#file
  * @param {File} file - The uploaded file
@@ -117,12 +108,8 @@
  * Event emitted when an error occurs streaming to MongoDb
  * @event module:multer-gridfs-storage/gridfs~GridFSStorage#streamError
  * @param {Error} error - The error thrown by the stream
-<<<<<<< HEAD
  * @param {Object} conf - The failed file configuration
  * @version 1.3
-=======
- * @param {Object} config - The file configuration
- * @version 1.2.1
  * @deprecated
  * @see #event:streamError
  *
@@ -134,7 +121,6 @@
  * @param {Error} error - The error thrown by the stream
  * @param {Object} config - The file configuration
  * @version 1.2.1
->>>>>>> cd295b71
  *
  */
 
@@ -251,14 +237,6 @@
   this.emit('connectionFailed', err);
 };
 
-<<<<<<< HEAD
-=======
-            writeStream.on('error', function (streamError) {
-              self.emit('streamError', streamError, streamOpts);
-              self._logError(streamError);
-              cb(streamError);
-            });
->>>>>>> cd295b71
 
 /**
  * Create a writable stream with backwards compatibility with GridStore
@@ -346,7 +324,8 @@
 
         if (self._legacy) {
           store = writeStream.gs;
-          // Mongo 0.10 test
+          // In older mongo versions there is a race condition when the store is opening and the stream is
+          // switched into flowing mode that causes the index not to be properly initialized so is better to open the store first
           store.open(function (error) {
             if (error) {
               return emitError(error);
@@ -487,7 +466,7 @@
   if (!fileSettings.filename) {
     // On node versions up to 0.12 randomBytes could throw an error if there is no enough entropy in the system.
     // In those cases is preferable to use the deprecated pseudoRandomBytes function to preserve backwards compatibility
-    // maintaining the same behaviour across node versions
+    // maintaining the same behaviour across node versions.
     randomBytes = isOldNode() ? crypto.pseudoRandomBytes : crypto.randomBytes;
     promise = new Promise(function (resolve, reject) {
       randomBytes(16, function (err, buffer) {
@@ -516,7 +495,7 @@
       if (typeof Object.assign === 'function') {
         return Object.assign(prev, defaults, extra, fileSettings);
       }
-      // for Node 0.10 and 0.12
+      // for Node versions 0.10 and 0.12 which lacks Object.assign function
       // remove on engine version upgrade
       args = [prev, defaults, extra, fileSettings];
       hasOwn = Object.prototype.hasOwnProperty;
